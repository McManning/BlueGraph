--- conflicted
+++ resolved
@@ -46,15 +46,14 @@
             set { position = value; }
         }
 
-<<<<<<< HEAD
         [SerializeField] private Port[] ports;
         [NonSerialized] private Dictionary<string, Port> portMap;
-        
+
         /// <summary>
         /// Accessor for ports and their connections to/from this node.
         /// </summary>
         public IReadOnlyDictionary<string, Port> Ports
-        { 
+        {
             get {
                 if (portMap == null)
                 {
@@ -63,11 +62,8 @@
                 }
 
                 return portMap;
-            } 
-        }
-=======
-        [SerializeField] private List<Port> ports;
->>>>>>> 309495bb
+            }
+        }
 
         [NonSerialized] private string error;
 
@@ -87,19 +83,7 @@
                 OnErrorEvent?.Invoke();
             }
         }
-<<<<<<< HEAD
-        
-=======
-
-        /// <summary>
-        /// Accessor for ports and their connections to/from this node.
-        /// </summary>
-        public IList<Port> Ports
-        {
-            get { return ports.AsReadOnly(); }
-        }
-
->>>>>>> 309495bb
+
         public Node()
         {
             ID = Guid.NewGuid().ToString();
@@ -109,7 +93,7 @@
         public void Enable()
         {
             // RefreshPortDictionary();
-            
+
             // Ports are enabled first to ensure they're fully loaded
             // prior to enabling the node itself, in case the node needs
             // to query port data during OnEnable.
@@ -153,18 +137,18 @@
         }
 
         /// <summary>
-        /// Called in the editor when the node or graph is revalidated. 
+        /// Called in the editor when the node or graph is revalidated.
         /// </summary>
         public virtual void OnValidate() { }
 
         /// <summary>
-        /// Called after this node is added to a Graph via <see cref="Graph.AddNode(Node)"/> 
+        /// Called after this node is added to a Graph via <see cref="Graph.AddNode(Node)"/>
         /// and before <see cref="OnEnable"/>.
         /// </summary>
         public virtual void OnAddedToGraph() { }
 
         /// <summary>
-        /// Called before this node is removed from a Graph via 
+        /// Called before this node is removed from a Graph via
         /// <see cref="Graph.RemoveNode(Node)"/> and after <see cref="OnDisable"/>.
         /// </summary>
         public virtual void OnRemovedFromGraph() { }
@@ -175,7 +159,7 @@
         public virtual void OnError() { }
 
         /// <summary>
-        /// Resolve the return value associated with the given port. 
+        /// Resolve the return value associated with the given port.
         /// </summary>
         public abstract object OnRequestValue(Port port);
 
@@ -201,7 +185,7 @@
                     $"<b>[{Name}]</b> A port named `{port.Name}` already exists"
                 );
             }
-            
+
             port.Node = this;
 
             portMap[port.Name] = port;
@@ -220,13 +204,12 @@
             port.Node = null;
 
             portMap.Remove(port.Name);
-            
+
             // Update the serializable port list
             ports = new Port[Ports.Count];
             portMap.Values.CopyTo(ports, 0);
         }
 
-<<<<<<< HEAD
         /// <summary>
         /// Rebuild the fast lookup map between names and <see cref="Port"/> instances.
         /// </summary>
@@ -239,7 +222,7 @@
                 {
                     // Copy port references to our fast lookup dictionary
                     portMap[port.Name] = port;
-                
+
                     // Add a backref to each child port of this node.
                     // We don't store this in the serialized copy to avoid cyclic refs.
                     port.Node = this;
@@ -247,8 +230,6 @@
             }
         }
 
-=======
->>>>>>> 309495bb
         /// <summary>
         /// Safely remove every edge going in and out of this node.
         /// </summary>
@@ -262,7 +243,7 @@
 
         /// <summary>
         /// Get the value returned by an output port connected to the given port.
-        /// 
+        ///
         /// This will return <c>defaultValue</c> if the port is disconnected.
         /// </summary>
         public T GetInputValue<T>(string portName, T defaultValue = default)
@@ -273,7 +254,7 @@
 
         /// <summary>
         /// Get the value returned by an output port connected to the given port.
-        /// 
+        ///
         /// This will return <c>defaultValue</c> if the port is disconnected.
         /// </summary>
         public T GetInputValue<T>(Port port, T defaultValue = default)
@@ -297,8 +278,8 @@
 
         /// <summary>
         /// Get a list of output values for all output ports connected
-        /// to the given input port. 
-        /// 
+        /// to the given input port.
+        ///
         /// This will return an empty list if the port is disconnected.
         /// </summary>
         public IEnumerable<T> GetInputValues<T>(string portName)
@@ -309,8 +290,8 @@
 
         /// <summary>
         /// Get a list of output values for all output ports connected
-        /// to the given input port. 
-        /// 
+        /// to the given input port.
+        ///
         /// This will return an empty list if the port is disconnected.
         /// </summary>
         public IEnumerable<T> GetInputValues<T>(Port port)
@@ -340,6 +321,7 @@
             var port = GetPort(portName);
             return GetOutputValue<T>(port);
         }
+
         /// <summary>
         /// Get the calculated value of a given output port.
         /// </summary>
